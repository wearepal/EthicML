[tool.poetry]
name = "EthicML"
<<<<<<< HEAD
version = "0.7.1"
=======
version = "1.0.0.dev0"
>>>>>>> f3a433e9
description = "EthicML is a library for performing and assessing algorithmic fairness. Unlike other libraries, EthicML isn't an education tool, but rather a researcher's toolkit."
readme="README.md"
authors = ["PAL <info@wearepal.ai>"]
packages = [
  { include = "ethicml" },
]
include=["ethicml/py.typed"]
exclude = ["ethicml/data/csvs/raw/*"]
classifiers=[
    "Programming Language :: Python :: 3.7",
    "Programming Language :: Python :: 3.8",
    "Programming Language :: Python :: 3.9",
    "Programming Language :: Python :: 3.10",
    "License :: OSI Approved :: GNU General Public License v3 (GPLv3)",
    "Operating System :: OS Independent",
    "Typing :: Typed",
]
keywords=["ml", "fairness"]
repository="https://github.com/predictive-analytics-lab/EthicML"

[tool.poetry.dependencies]
python = ">=3.7.1,<3.11"
GitPython = "^3.1.20"
matplotlib = ">=3.0.2"
numpy = ">=1.20.1"
pandas = "^1.0"
pipenv = ">=2018.11.26"
Pillow = "^9.0.1"
scikit-learn = ">=0.20.1"
seaborn = ">=0.9.0"
teext = "^0.1.3"
tqdm = ">=4.31.1"
typing-extensions = ">=4.0"
fairlearn = { version = "0.7.0", optional = true }
cloudpickle = { version = "^2.0.0", optional= true }
pytest = { version = ">=6.2.2,<8.0.0", optional = true }
pytest-cov = { version = ">=2.6,<4.0", optional = true }
gitdb2 = "4.0.2"
smmap2 = "3.0.1"
folktables = "^0.0.11"
ranzen = "^1.1.1"
joblib = "^1.1.0"
scipy = "^1.7.2"
omegaconf = { version = ">=2.2.1", optional = true }

[tool.poetry.extras]
ci = ["fairlearn","pytest","pytest-cov","cloudpickle","omegaconf"]
all = ["fairlearn","cloudpickle"]

[tool.poetry.dev-dependencies]
black = "^22.0"
isort = "5.10.1"
mypy = ">=0.950"
pre-commit = "^2.19.0"
pydocstyle = {version = "^6.1.1", extras = ["toml"]}
pylint = "^2.13.5"
pytest = ">=6.2.2,<8.0.0"
pytest-cov = ">=2.6,<4.0"
python-type-stubs = {git = "https://github.com/wearepal/python-type-stubs.git", rev = "316dad4"}
types-Pillow = "^9.0.15"
omegaconf = ">=2.2.1"

[tool.black]
line-length = 100
target-version = ['py37']
include = '''
(
  ethicml/(.*).pyi?$
  | tests/(.*).pyi?$
)
'''
exclude = '''
(
  /(
      \.eggs         # exclude a few common directories in the
    | \.git          # root of the project
    | \.hg
    | \.mypy_cache
    | \.venv
    | .*/\.venv
    | _build
    | buck-out
    | build
    | dist
    | .github
    | docs
    | docsource
    | examples
    | plots
    | results
    | \.editorconfig
    | \.gitignore
    | \.pytest_cache
    | \.coverage.*
    | .pre-commit-config.yaml
    | .pylintrc
    | CODEOWNERS
    | LICENSE
    | mypy.ini
    | README.md
  )/
)
'''
skip-string-normalization = true

[tool.isort]
known_third_party = ["PIL", "black", "git", "fairlearn", "kit", "matplotlib", "mypy", "numpy", "pandas", "pylint", "pytest", "scipy", "seaborn", "setuptools", "sklearn", "tap", "teext", "torch", "tqdm"]
extra_standard_library = ["typing_extensions"]
profile = "black"
line_length = 100

[build-system]
requires = ["poetry-core>=1.0.0"]
build-backend = "poetry.core.masonry.api"

[tool.mypy]
python_version = "3.7"
no_implicit_optional = true
allow_redefinition = true
strict_equality = true
check_untyped_defs = true
warn_unreachable = true
#disallow_any_unimported = true
disallow_untyped_defs = true
disallow_incomplete_defs = true
show_error_codes = true
warn_unused_ignores = true
mypy_path = "typings"

# ===== the following modules in EthicML aren't ready to be type checked so strictly =====
[[tool.mypy.overrides]]
module = ["tests.*", "ethicml.implementations.*", "ethicml.algorithms.inprocess.fair_gpyt"]
disallow_untyped_defs = false
disallow_incomplete_defs = false

# ========== imports that don't have types ===========

[[tool.mypy.overrides]]
module = [
    "aif360.*",
    "black.*",
    "cloudpickle",
    "fairlearn.*",
    "folktables.*",
    "imageio",
    "pylint.*",
    "pytest.*",
    "setuptools.*",
    "scipy.spatial.distance",
    "sklearn.*",
    "torch.*",
    "tqdm.*"
]
ignore_missing_imports = true

[[tool.mypy.overrides]]
module = [
    "ranzen.*",
    "pytest.*",
]
follow_imports = "skip"
follow_imports_for_stubs = true

[tool.pydocstyle]
convention = "pep257"
add_ignore = ["D105", "D107", "D401"]
ignore_decorators = "implements|overload"
match = "(?!(test_|__init__)).*\\.py"<|MERGE_RESOLUTION|>--- conflicted
+++ resolved
@@ -1,10 +1,6 @@
 [tool.poetry]
 name = "EthicML"
-<<<<<<< HEAD
-version = "0.7.1"
-=======
 version = "1.0.0.dev0"
->>>>>>> f3a433e9
 description = "EthicML is a library for performing and assessing algorithmic fairness. Unlike other libraries, EthicML isn't an education tool, but rather a researcher's toolkit."
 readme="README.md"
 authors = ["PAL <info@wearepal.ai>"]
