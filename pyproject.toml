--- conflicted
+++ resolved
@@ -1,10 +1,6 @@
 [tool.poetry]
 name = "EthicML"
-<<<<<<< HEAD
 version = "1.0.0-alpha.1"
-=======
-version = "2.0.0.dev0"
->>>>>>> f5d379db
 description = "EthicML is a library for performing and assessing algorithmic fairness. Unlike other libraries, EthicML isn't an education tool, but rather a researcher's toolkit."
 readme="README.md"
 authors = ["PAL <info@wearepal.ai>"]
