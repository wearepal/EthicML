--- conflicted
+++ resolved
@@ -59,34 +59,20 @@
     @property
     def sens_attrs(self) -> List[str]:
         """Get the list of sensitive attributes."""
-<<<<<<< HEAD
-        if isinstance(self._sens_attr_spec, str):
-            return [self._sens_attr_spec]
-        assert isinstance(self._sens_attr_spec, dict)
-        return label_specs_to_feature_list(self._sens_attr_spec)
-=======
         if isinstance(self.sens_attr_spec, str):
             return [self.sens_attr_spec]
         else:
             assert isinstance(self.sens_attr_spec, dict)
             return label_spec_to_feature_list(self.sens_attr_spec)
->>>>>>> 025b2202
 
     @property
     def class_labels(self) -> List[str]:
         """Get the list of class labels."""
-<<<<<<< HEAD
-        if isinstance(self._class_label_spec, str):
-            return [self._class_label_spec]
-        assert isinstance(self._class_label_spec, dict)
-        return label_specs_to_feature_list(self._class_label_spec)
-=======
         if isinstance(self.class_label_spec, str):
             return [self.class_label_spec]
         else:
             assert isinstance(self.class_label_spec, dict)
             return label_spec_to_feature_list(self.class_label_spec)
->>>>>>> 025b2202
 
     @property
     def filepath(self) -> Path:
