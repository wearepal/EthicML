--- conflicted
+++ resolved
@@ -1,13 +1,9 @@
-<<<<<<< HEAD
-"""Contains code for loading the coloured MNIST dataset."""
-=======
 """Colourised MNIST dataset.
 
 In the training set the colour is a proxy for the class label,
 but at test time the colour is random.
 """
 
->>>>>>> c85df7a7
 import random
 from typing import Tuple
 
@@ -37,11 +33,7 @@
     padding: bool = False,
     quant_level: int = 8,
     input_noise: bool = False,
-<<<<<<< HEAD
 ) -> Tuple[LdTransformedDataset, LdTransformedDataset]:
-
-=======
-) -> Tuple[LdAugmentedDataset, LdAugmentedDataset]:
     """Create and return colourised MNIST train, test pair.
 
     Args:
@@ -59,7 +51,6 @@
     Returns: tuple of train and test data as a Dataset.
 
     """
->>>>>>> c85df7a7
     np.random.seed(seed)
     random.seed(seed)
     torch.manual_seed(seed)
